import os
from os.path import join as pjoin
import functools
import tempfile
import shutil
from textwrap import dedent
from pprint import pprint
import gzip
import json
from contextlib import closing
import subprocess
from pprint import pprint

from nose.tools import eq_
from nose import SkipTest

from .utils import which, logger, temp_dir, temp_working_dir, assert_raises
from . import utils

from .. import source_cache, build_store, InvalidBuildSpecError, BuildFailedError, InvalidJobSpecError
from ..common import SHORT_ARTIFACT_ID_LEN


#
# Simple tests
#
def test_shorten_artifact_id():
    assert ('foo/4ni' ==
            build_store.shorten_artifact_id('foo/4niostz3iktlg67najtxuwwgss5vl6k4', 3))
    with assert_raises(ValueError):
        build_store.shorten_artifact_id('foo-1.2-01234567890', 3)

def test_canonical_build_spec():
    doc = {
            "name" : "foo", "version": "r0",
            "build": {
                "import": [
                    {"id": "b"},
                    {"id": "c", "ref": "the_c"},
                    {"id": "a"}
                ]
            }
          }
    got = build_store.canonicalize_build_spec(doc)
    exp = {
          "build": {
            "import": [
              {'id': 'b', 'ref': None},
              {'id': 'c', 'ref': "the_c"},
              {'id': 'a', 'ref': None},
            ],
          },
          "name" : "foo", "version": "r0"
        }
    eq_(exp, got)

def test_strip_comments():
    raise SkipTest()
    doc = {"dependencies": [{"id": "a", "desc": "foo"}]}
    got = build_store.strip_comments(doc)
    eq_({"dependencies": [{"id": "a"}]}, got)
    eq_(got, build_store.strip_comments(got))

        
#
# Tests requiring fixture
#
def fixture(short_hash_len=SHORT_ARTIFACT_ID_LEN, dir_pattern='{name}/{shorthash}'):
    def decorator(func):
        @functools.wraps(func)
        def decorated():
            tempdir = tempfile.mkdtemp()
            try:
                os.makedirs(pjoin(tempdir, 'src'))
                os.makedirs(pjoin(tempdir, 'opt'))
                os.makedirs(pjoin(tempdir, 'bld'))
                os.makedirs(pjoin(tempdir, 'db'))

                config = {
                    'source_caches': [{'dir': pjoin(tempdir, 'src')}],
                    'build_stores': [{'dir': pjoin(tempdir, 'ba')}],
                    'build_temp': pjoin(tempdir, 'bld'),
                    'db': pjoin(tempdir, 'db'),
                    }
                
                sc = source_cache.SourceCache.create_from_config(config, logger)
                bldr = build_store.BuildStore.create_from_config(config, logger,
                                                                 short_hash_len=short_hash_len)
                return func(tempdir, sc, bldr, config)
            finally:
                os.system("chmod -R +w %s" % tempdir)
                shutil.rmtree(tempdir)
        return decorated
    return decorator

@fixture()
def test_basic(tempdir, sc, bldr, config):
    script_key = sc.put({'build.sh': dedent("""\
    echo hi stdout path=[$PATH]
    echo hi stderr>&2
    /usr/bin/find . > ${ARTIFACT}/hello
    """)})
    spec = {
        "name": "foo",
        "sources": [
            {"target": ".", "key": script_key},
            {"target": "subdir", "key": script_key}
            ],
        "files" : [{"target": "$ARTIFACT/$BAR/foo", "text": ["foo${BAR}foo"], "expandvars": True}],
        "build": {
            "commands": [
                {"set": "BAR", "value": "bar"},
                {"hit": ["build-write-files", "--key=files", "build.json"]},
                {"cmd": ["/bin/bash", "build.sh"]}
                ]
            }
        }

    assert not bldr.is_present(spec)
    name, path = bldr.ensure_present(spec, config)
    assert bldr.is_present(spec)
    assert ['artifact.json', 'bar', 'build.json', 'build.log.gz', 'hello'] == sorted(os.listdir(path))
    with file(pjoin(path, 'hello')) as f:
        got = sorted(f.readlines())
        eq_(''.join(got), dedent('''\
        .
        ./build.json
        ./build.log
        ./build.sh
        ./job
        ./subdir
        ./subdir/build.sh
        '''))
    with closing(gzip.open(pjoin(path, 'build.log.gz'))) as f:
        s = f.read()
        assert 'hi stdout path=[]' in s
        assert 'hi stderr' in s

    # files section
    assert 'foo' in os.listdir(pjoin(path, 'bar'))
    with file(pjoin(path, 'bar', 'foo')) as f:
        assert f.read() == 'foobarfoo'

@fixture()
def test_artifact_json(tempdir, sc, bldr, config):
    artifact = {
        "name": "fooname",
        }
    spec = dict(artifact)
    spec.update({"build":{"commands": []}})
    name, path = bldr.ensure_present(spec, config)
    with open(pjoin(path, 'artifact.json')) as f:
        obj = json.load(f)
    assert obj == artifact


@fixture()
def test_failing_build_and_multiple_commands(tempdir, sc, bldr, config):
    spec = {"name": "foo",
            "build": {
                "commands": [
                    {"cmd": [which("echo"), "test"], "append_to_file": "foo2"},
                    {"cmd": [which("true")]},
                    {"cmd": [which("false")]},
                ]
           }}
    try:
        bldr.ensure_present(spec, config, keep_build='error')
    except BuildFailedError, e_first:
        assert e_first.wrapped[0] is subprocess.CalledProcessError
        assert os.path.exists(pjoin(e_first.build_dir, 'foo2'))
    else:
        assert False

    try:
        bldr.ensure_present(spec, config, keep_build='never')
    except BuildFailedError, e_second:
        assert e_second.wrapped[0] is subprocess.CalledProcessError
        assert e_first.build_dir != e_second.build_dir
        assert not os.path.exists(pjoin(e_second.build_dir))
    else:
        assert False
    

@fixture()
def test_fail_to_find_dependency(tempdir, sc, bldr, config):
    for target in ["..", "/etc"]:
        spec = {"name": "foo",
                "build": {
                    "import": [{"ref": "bar", "id": "foo/01234567890123456789012345678901"}]}
                }
        with assert_raises(BuildFailedError):
            bldr.ensure_present(spec, config)

@fixture(short_hash_len=1)
def test_hash_prefix_collision(tempdir, sc, bldr, config):
    lines = []
    # do all build 
    for repeat in range(2):
        # by experimentation this was enough to get a couple of collisions;
        # changes to the hashing could change this a bit but assertions below will
        # warn in those cases
        hashparts = []
        for k in range(15):
            spec = {"name": "foo",
                    "build": {
                        "commands": [{"cmd": [which("echo"), "hello", str(k)]}]
                        }
                    }
            artifact_id, path = bldr.ensure_present(spec, config)
            hashparts.append(os.path.split(path)[-1])
        lines.append(hashparts)
    # please increase number of k-iterations above, or changes something
    # in the build spec, if this hits:
    assert any(len(x) > 1 for x in lines[0])

    # all repeats the same
    assert lines[1] == lines[0]

    # normal assertions
    hashparts = lines[0]
    for x in hashparts:
        if len(x) > 1:
            assert x[:1] in hashparts
    
@fixture()
def test_source_unpack_options(tempdir, sc, bldr, config):
    container_dir, tarball, tarball_key = utils.make_temporary_tarball([
        ('coolproject-2.3/README', 'Welcome!')
        ])
    try:
        sc.fetch('file:' + tarball, tarball_key)
    finally:
        shutil.rmtree(container_dir)
    spec = {
            "name": "foo",
            "sources": [
                {"target": ".", "key": tarball_key},
                {"target": "subdir", "key": tarball_key},
                ],
            "build": {
                "commands": [
                    {"cmd": ["/bin/cp", "subdir/README", "$ARTIFACT/a"]},
                    {"cmd": ["/bin/cp", "README", "$ARTIFACT/b"]},
                ]
            },
           }
    name, path = bldr.ensure_present(spec, config)
    with file(pjoin(path, 'a')) as f:
        assert f.read() == "Welcome!"
    with file(pjoin(path, 'b')) as f:
        assert f.read() == "Welcome!"


# To test more complex relationship with packages we need to automate a bit:

class MockPackage:
    def __init__(self, name, deps):
        self.name = name
        self.deps = deps


def build_mock_packages(builder, config, packages, virtuals={}, name_to_artifact=None):
    if name_to_artifact is None:
        name_to_artifact = {} # name -> (artifact_id, path)
    for pkg in packages:
<<<<<<< HEAD
        script = ['/bin/touch ${ARTIFACT}/deps\n']
        script += ['echo %(x)s $%(x)s_ID $%(x)s_DIR >> ${ARTIFACT}/deps' % dict(x=dep.name)
=======
        script = [which('touch') + ' ${ARTIFACT}/deps\n']
        script += ['echo %(x)s $%(x)s_ID $%(x)s >> ${ARTIFACT}/deps' % dict(x=dep.name)
>>>>>>> b11752ec
                   for dep in pkg.deps]
        spec = {"name": pkg.name,
                "files" : [{"target": "build.sh", "text": script}],
                "build": {
                    "import": [{"ref": dep.name, "id": name_to_artifact[dep.name][0]}
                               for dep in pkg.deps],
                    "commands": [
                        {"hit": ["build-write-files", "--key=files", "build.json"]},
                        {"cmd": ["/bin/bash", "build.sh"]}
                        ]
                    },
                }
        artifact, path = builder.ensure_present(spec, config, virtuals=virtuals)
        name_to_artifact[pkg.name] = (artifact, path)

        with file(pjoin(path, 'deps')) as f:
            for line, dep in zip(f.readlines(), pkg.deps):
                d, artifact_id, abspath = line.split()
                assert d == dep.name
                assert abspath == name_to_artifact[d][1]
    return name_to_artifact
        
@fixture()
def test_dependency_substitution(tempdir, sc, bldr, config):
    # Test that environment variables for dependencies are present in build environment
    libc = MockPackage("libc", [])
    blas = MockPackage("blas", [libc])
    numpy = MockPackage("numpy", [blas, libc])
    build_mock_packages(bldr, config, [libc, blas, numpy])

@fixture()
def test_virtual_dependencies(tempdir, sc, bldr, config):
    blas = MockPackage("blas", [])
    blas_id, blas_path = build_mock_packages(bldr, config, [blas])["blas"]

    numpy = MockPackage("numpy", [MockPackage("blas", "virtual:blas/1.2.3")])

    with assert_raises(BuildFailedError):
        build_mock_packages(bldr, config, [numpy],
                            name_to_artifact={"blas": ("virtual:blas/1.2.3", blas_path)})

    build_mock_packages(bldr, config, [numpy], virtuals={"virtual:blas/1.2.3": blas_id},
                        name_to_artifact={"blas": ("virtual:blas/1.2.3", blas_path)})
    <|MERGE_RESOLUTION|>--- conflicted
+++ resolved
@@ -264,13 +264,8 @@
     if name_to_artifact is None:
         name_to_artifact = {} # name -> (artifact_id, path)
     for pkg in packages:
-<<<<<<< HEAD
-        script = ['/bin/touch ${ARTIFACT}/deps\n']
+        script = [which('touch') + ' ${ARTIFACT}/deps\n']
         script += ['echo %(x)s $%(x)s_ID $%(x)s_DIR >> ${ARTIFACT}/deps' % dict(x=dep.name)
-=======
-        script = [which('touch') + ' ${ARTIFACT}/deps\n']
-        script += ['echo %(x)s $%(x)s_ID $%(x)s >> ${ARTIFACT}/deps' % dict(x=dep.name)
->>>>>>> b11752ec
                    for dep in pkg.deps]
         spec = {"name": pkg.name,
                 "files" : [{"target": "build.sh", "text": script}],
